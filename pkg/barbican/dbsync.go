package barbican

import (
	barbicanv1beta1 "github.com/openstack-k8s-operators/barbican-operator/api/v1beta1"

	"github.com/openstack-k8s-operators/lib-common/modules/common/env"
	batchv1 "k8s.io/api/batch/v1"
	corev1 "k8s.io/api/core/v1"
	metav1 "k8s.io/apimachinery/pkg/apis/meta/v1"
)

const (
	// DBSyncCommand -
	DBSyncCommand = "/usr/local/bin/kolla_set_configs && /usr/local/bin/kolla_start"
)

// DbSyncJob func
func DbSyncJob(instance *barbicanv1beta1.Barbican, labels map[string]string, annotations map[string]string) *batchv1.Job {
	secretNames := []string{}
	var config0644AccessMode int32 = 0644

	// Unlike the individual Barbican services, the DbSyncJob doesn't need a
	// secret that contains all of the config snippets required by every
	// service, The two snippet files that it does need (DefaultsConfigFileName
	// and CustomConfigFileName) can be extracted from the top-level barbican
	// config-data secret.
	dbSyncVolume := []corev1.Volume{
		{
			Name: "db-sync-config-data",
			VolumeSource: corev1.VolumeSource{
				Secret: &corev1.SecretVolumeSource{
					DefaultMode: &config0644AccessMode,
					SecretName:  instance.Name + "-config-data",
					Items: []corev1.KeyToPath{
						{
							Key:  DefaultsConfigFileName,
							Path: DefaultsConfigFileName,
						},
						{
							Key:  CustomConfigFileName,
							Path: CustomConfigFileName,
						},
					},
				},
			},
		},
	}

	dbSyncMounts := []corev1.VolumeMount{
		{
			Name:      "db-sync-config-data",
			MountPath: "/etc/barbican/barbican.conf.d",
			ReadOnly:  true,
		},
		{
			Name:      "config-data",
			MountPath: "/var/lib/kolla/config_files/config.json",
			SubPath:   "barbican-dbsync-config.json",
			ReadOnly:  true,
		},
	}
<<<<<<< HEAD

	// add CA cert if defined
	if instance.Spec.BarbicanAPI.TLS.CaBundleSecretName != "" {
		dbSyncVolume = append(dbSyncVolume, instance.Spec.BarbicanAPI.TLS.CreateVolume())
		dbSyncMounts = append(dbSyncMounts, instance.Spec.BarbicanAPI.TLS.CreateVolumeMounts(nil)...)
	}
=======
>>>>>>> 28e9a428
	args := []string{"-c", DBSyncCommand}

	runAsUser := int64(0)
	envVars := map[string]env.Setter{}
	envVars["KOLLA_CONFIG_STRATEGY"] = env.SetValue("COPY_ALWAYS")
	envVars["KOLLA_BOOTSTRAP"] = env.SetValue("TRUE")

	job := &batchv1.Job{
		ObjectMeta: metav1.ObjectMeta{
			Name:      instance.Name + "-db-sync",
			Namespace: instance.Namespace,
			Labels:    labels,
		},
		Spec: batchv1.JobSpec{
			Template: corev1.PodTemplateSpec{
				ObjectMeta: metav1.ObjectMeta{
					Annotations: annotations,
				},
				Spec: corev1.PodSpec{
					RestartPolicy:      corev1.RestartPolicyOnFailure,
					ServiceAccountName: instance.RbacResourceName(),
					Containers: []corev1.Container{
						{
							Name: instance.Name + "-db-sync",
							Command: []string{
								"/bin/bash",
							},
							Args:  args,
							Image: instance.Spec.BarbicanAPI.ContainerImage,
							SecurityContext: &corev1.SecurityContext{
								RunAsUser: &runAsUser,
							},
							Env: env.MergeEnvs([]corev1.EnvVar{}, envVars),
							VolumeMounts: append(GetVolumeMounts(secretNames, DbsyncPropagation),
								dbSyncMounts...),
						},
					},
				},
			},
		},
	}

	job.Spec.Template.Spec.Volumes = append(GetVolumes(
		instance.Name,
		ServiceName,
		secretNames,
		DbsyncPropagation),
		dbSyncVolume...,
	)

	return job
}<|MERGE_RESOLUTION|>--- conflicted
+++ resolved
@@ -59,15 +59,13 @@
 			ReadOnly:  true,
 		},
 	}
-<<<<<<< HEAD
 
 	// add CA cert if defined
 	if instance.Spec.BarbicanAPI.TLS.CaBundleSecretName != "" {
 		dbSyncVolume = append(dbSyncVolume, instance.Spec.BarbicanAPI.TLS.CreateVolume())
 		dbSyncMounts = append(dbSyncMounts, instance.Spec.BarbicanAPI.TLS.CreateVolumeMounts(nil)...)
 	}
-=======
->>>>>>> 28e9a428
+
 	args := []string{"-c", DBSyncCommand}
 
 	runAsUser := int64(0)
