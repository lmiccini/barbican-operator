# VERSION defines the project version for the bundle.
# Update this value when you upgrade the version of your project.
# To re-generate a bundle for another specific version without changing the standard setup, you can:
# - use the VERSION as arg of the bundle target (e.g make bundle VERSION=0.0.2)
# - use environment variables to overwrite this value (e.g export VERSION=0.0.2)
VERSION ?= 0.0.1

# CHANNELS define the bundle channels used in the bundle.
# Add a new line here if you would like to change its default config. (E.g CHANNELS = "candidate,fast,stable")
# To re-generate a bundle for other specific channels without changing the standard setup, you can:
# - use the CHANNELS as arg of the bundle target (e.g make bundle CHANNELS=candidate,fast,stable)
# - use environment variables to overwrite this value (e.g export CHANNELS="candidate,fast,stable")
ifneq ($(origin CHANNELS), undefined)
BUNDLE_CHANNELS := --channels=$(CHANNELS)
endif

# DEFAULT_CHANNEL defines the default channel used in the bundle.
# Add a new line here if you would like to change its default config. (E.g DEFAULT_CHANNEL = "stable")
# To re-generate a bundle for any other default channel without changing the default setup, you can:
# - use the DEFAULT_CHANNEL as arg of the bundle target (e.g make bundle DEFAULT_CHANNEL=stable)
# - use environment variables to overwrite this value (e.g export DEFAULT_CHANNEL="stable")
ifneq ($(origin DEFAULT_CHANNEL), undefined)
BUNDLE_DEFAULT_CHANNEL := --default-channel=$(DEFAULT_CHANNEL)
endif
BUNDLE_METADATA_OPTS ?= $(BUNDLE_CHANNELS) $(BUNDLE_DEFAULT_CHANNEL)

# IMAGE_TAG_BASE defines the docker.io namespace and part of the image name for remote images.
# This variable is used to construct full image tags for bundle and catalog images.
#
# For example, running 'make bundle-build bundle-push catalog-build catalog-push' will build and push both
# openstack.org/barbican-operator-bundle:$VERSION and openstack.org/barbican-operator-catalog:$VERSION.
IMAGE_TAG_BASE ?= quay.io/$(USER)/barbican-operator

# BUNDLE_IMG defines the image:tag used for the bundle.
# You can use it as an arg. (E.g make bundle-build BUNDLE_IMG=<some-registry>/<project-name-bundle>:<tag>)
BUNDLE_IMG ?= $(IMAGE_TAG_BASE)-bundle:v$(VERSION)

# BUNDLE_GEN_FLAGS are the flags passed to the operator-sdk generate bundle command
BUNDLE_GEN_FLAGS ?= -q --overwrite --version $(VERSION) $(BUNDLE_METADATA_OPTS)

# USE_IMAGE_DIGESTS defines if images are resolved via tags or digests
# You can enable this value if you would like to use SHA Based Digests
# To enable set flag to true
USE_IMAGE_DIGESTS ?= false
ifeq ($(USE_IMAGE_DIGESTS), true)
	BUNDLE_GEN_FLAGS += --use-image-digests
endif

# Set the Operator SDK version to use. By default, what is installed on the system is used.
# This is useful for CI or a project to utilize a specific version of the operator-sdk toolkit.
OPERATOR_SDK_VERSION ?= v1.31.0

# Image URL to use all building/pushing image targets
DEFAULT_IMG ?= quay.io/openstack-k8s-operators/barbican-operator:latest
IMG ?= $(DEFAULT_IMG)
# ENVTEST_K8S_VERSION refers to the version of kubebuilder assets to be downloaded by envtest binary.
ENVTEST_K8S_VERSION = 1.26.0

# Get the currently used golang install path (in GOPATH/bin, unless GOBIN is set)
ifeq (,$(shell go env GOBIN))
GOBIN=$(shell go env GOPATH)/bin
else
GOBIN=$(shell go env GOBIN)
endif

# Setting SHELL to bash allows bash commands to be executed by recipes.
# Options are set to exit when a recipe line exits non-zero or a piped command fails.
SHELL = /usr/bin/env bash -o pipefail
.SHELLFLAGS = -ec

.PHONY: all
all: build

##@ General

# The help target prints out all targets with their descriptions organized
# beneath their categories. The categories are represented by '##@' and the
# target descriptions by '##'. The awk commands is responsible for reading the
# entire set of makefiles included in this invocation, looking for lines of the
# file as xyz: ## something, and then pretty-format the target and help. Then,
# if there's a line with ##@ something, that gets pretty-printed as a category.
# More info on the usage of ANSI control characters for terminal formatting:
# https://en.wikipedia.org/wiki/ANSI_escape_code#SGR_parameters
# More info on the awk command:
# http://linuxcommand.org/lc3_adv_awk.php

.PHONY: help
help: ## Display this help.
	@awk 'BEGIN {FS = ":.*##"; printf "\nUsage:\n  make \033[36m<target>\033[0m\n"} /^[a-zA-Z_0-9-]+:.*?##/ { printf "  \033[36m%-15s\033[0m %s\n", $$1, $$2 } /^##@/ { printf "\n\033[1m%s\033[0m\n", substr($$0, 5) } ' $(MAKEFILE_LIST)

##@ Development

.PHONY: manifests
manifests: controller-gen ## Generate WebhookConfiguration, ClusterRole and CustomResourceDefinition objects.
	$(CONTROLLER_GEN) rbac:roleName=manager-role crd webhook paths="./..." output:crd:artifacts:config=config/crd/bases && \
	rm -f api/bases/* && cp -a config/crd/bases api/

.PHONY: generate
generate: controller-gen ## Generate code containing DeepCopy, DeepCopyInto, and DeepCopyObject method implementations.
	$(CONTROLLER_GEN) object:headerFile="hack/boilerplate.go.txt" paths="./..."

.PHONY: fmt
fmt: ## Run go fmt against code.
	go fmt ./...

.PHONY: vet
vet: gowork ## Run go vet against code.
	go vet ./...
	go vet ./api/...

.PHONY: tidy
tidy: ## Run go mod tidy on every mod file in the repo
	go mod tidy
	cd ./api && go mod tidy

PROCS?=$(shell expr $(shell nproc --ignore 2) / 2)
PROC_CMD = --procs ${PROCS}

.PHONY: test
test: manifests generate fmt vet envtest ginkgo ## Run tests.
	KUBEBUILDER_ASSETS="$(shell $(ENVTEST) use $(ENVTEST_K8S_VERSION) --bin-dir $(LOCALBIN) -p path)" $(GINKGO) --trace --cover --coverpkg=../../pkg/barbican,../../controllers,../../api/v1beta1 --coverprofile cover.out --covermode=atomic ${PROC_CMD} $(GINKGO_ARGS) ./tests/...

##@ Build

.PHONY: build
build: manifests generate fmt vet ## Build manager binary.
	go build -o bin/manager main.go

.PHONY: run
run: export ENABLE_WEBHOOKS?=false
run: export OPERATOR_TEMPLATES=./templates/
run: manifests generate fmt vet ## Run a controller from your host.
	/bin/bash hack/clean_local_webhook.sh
	go run ./main.go

# If you wish built the manager image targeting other platforms you can use the --platform flag.
# (i.e. docker build --platform linux/arm64 ). However, you must enable docker buildKit for it.
# More info: https://docs.docker.com/develop/develop-images/build_enhancements/
.PHONY: docker-build
docker-build: test ## Build docker image with the manager.
	podman build -t ${IMG} .

.PHONY: docker-push
docker-push: ## Push docker image with the manager.
	podman push ${IMG}

# PLATFORMS defines the target platforms for  the manager image be build to provide support to multiple
# architectures. (i.e. make docker-buildx IMG=myregistry/mypoperator:0.0.1). To use this option you need to:
# - able to use docker buildx . More info: https://docs.docker.com/build/buildx/
# - have enable BuildKit, More info: https://docs.docker.com/develop/develop-images/build_enhancements/
# - be able to push the image for your registry (i.e. if you do not inform a valid value via IMG=<myregistry/image:<tag>> then the export will fail)
# To properly provided solutions that supports more than one platform you should use this option.
PLATFORMS ?= linux/arm64,linux/amd64,linux/s390x,linux/ppc64le
.PHONY: docker-buildx
docker-buildx: test ## Build and push docker image for the manager for cross-platform support
	# copy existing Dockerfile and insert --platform=${BUILDPLATFORM} into Dockerfile.cross, and preserve the original Dockerfile
	sed -e '1 s/\(^FROM\)/FROM --platform=\$$\{BUILDPLATFORM\}/; t' -e ' 1,// s//FROM --platform=\$$\{BUILDPLATFORM\}/' Dockerfile > Dockerfile.cross
	- docker buildx create --name project-v3-builder
	docker buildx use project-v3-builder
	- docker buildx build --push --platform=$(PLATFORMS) --tag ${IMG} -f Dockerfile.cross .
	- docker buildx rm project-v3-builder
	rm Dockerfile.cross

##@ Deployment

ifndef ignore-not-found
  ignore-not-found = false
endif

.PHONY: install
install: manifests kustomize ## Install CRDs into the K8s cluster specified in ~/.kube/config.
	$(KUSTOMIZE) build config/crd | kubectl apply -f -

.PHONY: uninstall
uninstall: manifests kustomize ## Uninstall CRDs from the K8s cluster specified in ~/.kube/config. Call with ignore-not-found=true to ignore resource not found errors during deletion.
	$(KUSTOMIZE) build config/crd | kubectl delete --ignore-not-found=$(ignore-not-found) -f -

.PHONY: deploy
deploy: manifests kustomize ## Deploy controller to the K8s cluster specified in ~/.kube/config.
	cd config/manager && $(KUSTOMIZE) edit set image controller=${IMG}
	$(KUSTOMIZE) build config/default | kubectl apply -f -

.PHONY: undeploy
undeploy: ## Undeploy controller from the K8s cluster specified in ~/.kube/config. Call with ignore-not-found=true to ignore resource not found errors during deletion.
	$(KUSTOMIZE) build config/default | kubectl delete --ignore-not-found=$(ignore-not-found) -f -

##@ Build Dependencies

## Location to install dependencies to
LOCALBIN ?= $(shell pwd)/bin
$(LOCALBIN):
	mkdir -p $(LOCALBIN)

## Tool Binaries
KUSTOMIZE ?= $(LOCALBIN)/kustomize
CONTROLLER_GEN ?= $(LOCALBIN)/controller-gen
ENVTEST ?= $(LOCALBIN)/setup-envtest
GINKGO ?= $(LOCALBIN)/ginkgo

## Tool Versions
KUSTOMIZE_VERSION ?= v3.8.7
CONTROLLER_TOOLS_VERSION ?= v0.11.1

KUSTOMIZE_INSTALL_SCRIPT ?= "https://raw.githubusercontent.com/kubernetes-sigs/kustomize/master/hack/install_kustomize.sh"
.PHONY: kustomize
kustomize: $(KUSTOMIZE) ## Download kustomize locally if necessary. If wrong version is installed, it will be removed before downloading.
$(KUSTOMIZE): $(LOCALBIN)
	@if test -x $(LOCALBIN)/kustomize && ! $(LOCALBIN)/kustomize version | grep -q $(KUSTOMIZE_VERSION); then \
		echo "$(LOCALBIN)/kustomize version is not expected $(KUSTOMIZE_VERSION). Removing it before installing."; \
		rm -rf $(LOCALBIN)/kustomize; \
	fi
	test -s $(LOCALBIN)/kustomize || { curl -Ss $(KUSTOMIZE_INSTALL_SCRIPT) | bash -s -- $(subst v,,$(KUSTOMIZE_VERSION)) $(LOCALBIN); }

.PHONY: controller-gen
controller-gen: $(CONTROLLER_GEN) ## Download controller-gen locally if necessary. If wrong version is installed, it will be overwritten.
$(CONTROLLER_GEN): $(LOCALBIN)
	test -s $(LOCALBIN)/controller-gen && $(LOCALBIN)/controller-gen --version | grep -q $(CONTROLLER_TOOLS_VERSION) || \
	GOBIN=$(LOCALBIN) go install sigs.k8s.io/controller-tools/cmd/controller-gen@$(CONTROLLER_TOOLS_VERSION)

.PHONY: envtest
envtest: $(ENVTEST) ## Download envtest-setup locally if necessary.
$(ENVTEST): $(LOCALBIN)
	test -s $(LOCALBIN)/setup-envtest || GOBIN=$(LOCALBIN) go install sigs.k8s.io/controller-runtime/tools/setup-envtest@latest

<<<<<<< HEAD
.PHONY: ginkgo
ginkgo: $(GINKGO) ## Download ginkgo locally if necessary.
$(GINKGO): $(LOCALBIN)
	test -s $(LOCALBIN)/ginkgo || GOBIN=$(LOCALBIN) go install github.com/onsi/ginkgo/v2/ginkgo
=======
.PHONY: operator-sdk
OPERATOR_SDK ?= $(LOCALBIN)/operator-sdk
operator-sdk: ## Download operator-sdk locally if necessary.
ifeq (,$(wildcard $(OPERATOR_SDK)))
ifeq (, $(shell which operator-sdk 2>/dev/null))
	@{ \
	set -e ;\
	mkdir -p $(dir $(OPERATOR_SDK)) ;\
	OS=$(shell go env GOOS) && ARCH=$(shell go env GOARCH) && \
	curl -sSLo $(OPERATOR_SDK) https://github.com/operator-framework/operator-sdk/releases/download/$(OPERATOR_SDK_VERSION)/operator-sdk_$${OS}_$${ARCH} ;\
	chmod +x $(OPERATOR_SDK) ;\
	}
else
OPERATOR_SDK = $(shell which operator-sdk)
endif
endif
>>>>>>> 68675ce2

.PHONY: bundle
bundle: manifests kustomize operator-sdk ## Generate bundle manifests and metadata, then validate generated files.
	$(OPERATOR_SDK) generate kustomize manifests -q
	cd config/manager && $(KUSTOMIZE) edit set image controller=$(IMG)
	$(KUSTOMIZE) build config/manifests | $(OPERATOR_SDK) generate bundle $(BUNDLE_GEN_FLAGS)
	$(OPERATOR_SDK) bundle validate ./bundle

.PHONY: bundle-build
bundle-build: ## Build the bundle image.
	podman build -f bundle.Dockerfile -t $(BUNDLE_IMG) .

.PHONY: bundle-push
bundle-push: ## Push the bundle image.
	$(MAKE) docker-push IMG=$(BUNDLE_IMG)

.PHONY: opm
OPM = ./bin/opm
opm: ## Download opm locally if necessary.
ifeq (,$(wildcard $(OPM)))
ifeq (,$(shell which opm 2>/dev/null))
	@{ \
	set -e ;\
	mkdir -p $(dir $(OPM)) ;\
	OS=$(shell go env GOOS) && ARCH=$(shell go env GOARCH) && \
	curl -sSLo $(OPM) https://github.com/operator-framework/operator-registry/releases/download/v1.29.0/$${OS}-$${ARCH}-opm ;\
	chmod +x $(OPM) ;\
	}
else
OPM = $(shell which opm)
endif
endif

# A comma-separated list of bundle images (e.g. make catalog-build BUNDLE_IMGS=example.com/operator-bundle:v0.1.0,example.com/operator-bundle:v0.2.0).
# These images MUST exist in a registry and be pull-able.
BUNDLE_IMGS ?= $(BUNDLE_IMG)

# The image tag given to the resulting catalog image (e.g. make catalog-build CATALOG_IMG=example.com/operator-catalog:v0.2.0).
CATALOG_IMG ?= $(IMAGE_TAG_BASE)-index:v$(VERSION)

# Set CATALOG_BASE_IMG to an existing catalog image tag to add $BUNDLE_IMGS to that image.
ifneq ($(origin CATALOG_BASE_IMG), undefined)
FROM_INDEX_OPT := --from-index $(CATALOG_BASE_IMG)
endif

# Build a catalog image by adding bundle images to an empty catalog using the operator package manager tool, 'opm'.
# This recipe invokes 'opm' in 'semver' bundle add mode. For more information on add modes, see:
# https://github.com/operator-framework/community-operators/blob/7f1438c/docs/packaging-operator.md#updating-your-existing-operator
.PHONY: catalog-build
catalog-build: opm ## Build a catalog image.
	$(OPM) index add --container-tool podman --mode semver --tag $(CATALOG_IMG) --bundles $(BUNDLE_IMGS) $(FROM_INDEX_OPT)

# Push the catalog image.
.PHONY: catalog-push
catalog-push: ## Push a catalog image.
	$(MAKE) docker-push IMG=$(CATALOG_IMG)

# CI tools repo for running tests
CI_TOOLS_REPO := https://github.com/openstack-k8s-operators/openstack-k8s-operators-ci
CI_TOOLS_REPO_DIR = $(shell pwd)/CI_TOOLS_REPO
.PHONY: get-ci-tools
get-ci-tools:
		if [ -d  "$(CI_TOOLS_REPO_DIR)" ]; then \
               echo "Ci tools exists"; \
               pushd "$(CI_TOOLS_REPO_DIR)"; \
               git pull --rebase; \
               popd; \
       else \
               git clone $(CI_TOOLS_REPO) "$(CI_TOOLS_REPO_DIR)"; \
       fi

# Run go fmt against code
gofmt: get-ci-tools
	GOWORK=off $(CI_TOOLS_REPO_DIR)/test-runner/gofmt.sh
	GOWORK=off $(CI_TOOLS_REPO_DIR)/test-runner/gofmt.sh ./api

# Run go vet against code
govet: get-ci-tools
	GOWORK=off $(CI_TOOLS_REPO_DIR)/test-runner/govet.sh
	GOWORK=off $(CI_TOOLS_REPO_DIR)/test-runner/govet.sh ./api

# Run go test against code
gotest: get-ci-tools
	GOWORK=off $(CI_TOOLS_REPO_DIR)/test-runner/gotest.sh
	GOWORK=off $(CI_TOOLS_REPO_DIR)/test-runner/gotest.sh ./api

# Run golangci-lint test against code
golangci: get-ci-tools
	GOWORK=off $(CI_TOOLS_REPO_DIR)/test-runner/golangci.sh
	GOWORK=off $(CI_TOOLS_REPO_DIR)/test-runner/golangci.sh ./api

# Run go lint against code
golint: get-ci-tools
	GOWORK=off PATH=$(GOBIN):$(PATH); $(CI_TOOLS_REPO_DIR)/test-runner/golint.sh
	GOWORK=off PATH=$(GOBIN):$(PATH); $(CI_TOOLS_REPO_DIR)/test-runner/golint.sh ./api

.PHONY: gowork
gowork: ## Generate go.work file to support our multi module repository
	test -f go.work || go work init
	go work use .
	go work use ./api
	go work sync

.PHONY: operator-lint
operator-lint: gowork ## Runs operator-lint
	GOBIN=$(LOCALBIN) go install github.com/gibizer/operator-lint@v0.3.0
	go vet -vettool=$(LOCALBIN)/operator-lint ./... ./api/...

# Used for webhook testing
# Please ensure the barbican-controller-manager deployment and
# webhook definitions are removed from the csv before running
# this. Also, cleanup the webhook configuration for local testing
# before deplying with olm again.
# $oc delete -n openstack validatingwebhookconfiguration/vbarbican.kb.io
# $oc delete -n openstack mutatingwebhookconfiguration/mbarbican.kb.io
SKIP_CERT ?=false
.PHONY: run-with-webhook
run-with-webhook: manifests generate fmt vet ## Run a controller from your host.
	/bin/bash hack/configure_local_webhook.sh
	go run ./main.go<|MERGE_RESOLUTION|>--- conflicted
+++ resolved
@@ -222,12 +222,11 @@
 $(ENVTEST): $(LOCALBIN)
 	test -s $(LOCALBIN)/setup-envtest || GOBIN=$(LOCALBIN) go install sigs.k8s.io/controller-runtime/tools/setup-envtest@latest
 
-<<<<<<< HEAD
 .PHONY: ginkgo
 ginkgo: $(GINKGO) ## Download ginkgo locally if necessary.
 $(GINKGO): $(LOCALBIN)
 	test -s $(LOCALBIN)/ginkgo || GOBIN=$(LOCALBIN) go install github.com/onsi/ginkgo/v2/ginkgo
-=======
+
 .PHONY: operator-sdk
 OPERATOR_SDK ?= $(LOCALBIN)/operator-sdk
 operator-sdk: ## Download operator-sdk locally if necessary.
@@ -244,7 +243,6 @@
 OPERATOR_SDK = $(shell which operator-sdk)
 endif
 endif
->>>>>>> 68675ce2
 
 .PHONY: bundle
 bundle: manifests kustomize operator-sdk ## Generate bundle manifests and metadata, then validate generated files.
